--- conflicted
+++ resolved
@@ -23,11 +23,7 @@
 func (b *prysmGRPC) GetAggregationData(ctx context.Context, duty slotqueue.Duty) (*ethpb.AggregateAttestationAndProof, error) {
 	b.waitToSlotTwoThirds(ctx, duty.Duty.AttesterSlot)
 
-<<<<<<< HEAD
-	slotSig, err := b.signSlot(ctx, duty.Duty.AttesterSlot, duty.PrivateKey)
-=======
-	slotSig, err := b.signSlot(ctx, duty.Duty.AttesterSlot, *duty.ShareSK)
->>>>>>> 1718bb2e
+	slotSig, err := b.signSlot(ctx, duty.Duty.AttesterSlot, duty.ShareSK)
 	if err != nil {
 		return nil, errors.Wrap(err, "could not sign slot")
 	}
@@ -71,13 +67,8 @@
 }
 
 // isAggregator returns true if the given slot is aggregator
-<<<<<<< HEAD
 func (b *prysmGRPC) isAggregator(ctx context.Context, slot uint64, committeeLen int, shareKey *bls.SecretKey) (bool, error) {
 	slotSig, err := b.signSlot(ctx, slot, shareKey)
-=======
-func (b *prysmGRPC) isAggregator(ctx context.Context, slot uint64, duty *slotqueue.Duty) (bool, error) {
-	slotSig, err := b.signSlot(ctx, slot, *duty.ShareSK)
->>>>>>> 1718bb2e
 	if err != nil {
 		return false, err
 	}
