--- conflicted
+++ resolved
@@ -29,15 +29,14 @@
 
 services:
   ssv-node-1:
-<<<<<<< HEAD
     <<: *default-base
     container_name: ssv-node-1
     environment:
       DOCKER_COMPOSE: "true"
       NODE_ID: 1
       SSV_PRIVATE_KEY: ${SSV_NODE_1}
-      PUBKEY_NODE_2: "98090f5ace3818b27b6ea2d38524556ec8c39d568a1595adb00964415eae62998c12ef015eda17f8d590f22b1778ec02"
-      PUBKEY_NODE_3: "9492358822d8ac4e678a2aa500b7634495ef9efece3a787cd48efe97180f95dda537eaf34d412eb2c42ab2dcf9e1d165"
+      PUBKEY_NODE_2: ${SSV_NODE_PUB_KEY_2}
+      PUBKEY_NODE_3: ${SSV_NODE_PUB_KEY_3}
 
   ssv-node-2:
     <<: *default-base
@@ -46,8 +45,8 @@
       DOCKER_COMPOSE: "true"
       NODE_ID: 2
       SSV_PRIVATE_KEY: ${SSV_NODE_2}
-      PUBKEY_NODE_1: "89791f38daa4ba0288035e6e12f11dd7c6e68651f2ae81f40a5bc5002e32281cab7b16e0ce12084619a2ce3d23d9f357"
-      PUBKEY_NODE_3: "9492358822d8ac4e678a2aa500b7634495ef9efece3a787cd48efe97180f95dda537eaf34d412eb2c42ab2dcf9e1d165"
+      PUBKEY_NODE_1: ${SSV_NODE_PUB_KEY_1}
+      PUBKEY_NODE_3: ${SSV_NODE_PUB_KEY_3}
 
   ssv-node-3:
     <<: *default-base
@@ -56,8 +55,8 @@
       DOCKER_COMPOSE: "true"
       NODE_ID: 3
       SSV_PRIVATE_KEY: ${SSV_NODE_3}
-      PUBKEY_NODE_1: "89791f38daa4ba0288035e6e12f11dd7c6e68651f2ae81f40a5bc5002e32281cab7b16e0ce12084619a2ce3d23d9f357"
-      PUBKEY_NODE_2: "98090f5ace3818b27b6ea2d38524556ec8c39d568a1595adb00964415eae62998c12ef015eda17f8d590f22b1778ec02"
+      PUBKEY_NODE_1: ${SSV_NODE_PUB_KEY_1}
+      PUBKEY_NODE_2: ${SSV_NODE_PUB_KEY_2}
 
 
   ssv-node-1-dev:
@@ -70,8 +69,8 @@
       DOCKER_COMPOSE: "true"
       NODE_ID: 1
       SSV_PRIVATE_KEY: ${SSV_NODE_1}
-      PUBKEY_NODE_2: "98090f5ace3818b27b6ea2d38524556ec8c39d568a1595adb00964415eae62998c12ef015eda17f8d590f22b1778ec02"
-      PUBKEY_NODE_3: "9492358822d8ac4e678a2aa500b7634495ef9efece3a787cd48efe97180f95dda537eaf34d412eb2c42ab2dcf9e1d165"
+      PUBKEY_NODE_2: ${SSV_NODE_PUB_KEY_2}
+      PUBKEY_NODE_3: ${SSV_NODE_PUB_KEY_3}
       DEBUG_PORT: 40005
 
   ssv-node-2-dev:
@@ -84,8 +83,8 @@
       DOCKER_COMPOSE: "true"
       NODE_ID: 2
       SSV_PRIVATE_KEY: ${SSV_NODE_2}
-      PUBKEY_NODE_1: "89791f38daa4ba0288035e6e12f11dd7c6e68651f2ae81f40a5bc5002e32281cab7b16e0ce12084619a2ce3d23d9f357"
-      PUBKEY_NODE_3: "9492358822d8ac4e678a2aa500b7634495ef9efece3a787cd48efe97180f95dda537eaf34d412eb2c42ab2dcf9e1d165"
+      PUBKEY_NODE_1: ${SSV_NODE_PUB_KEY_1}
+      PUBKEY_NODE_3: ${SSV_NODE_PUB_KEY_3}
       DEBUG_PORT: 40006
 
   ssv-node-3-dev:
@@ -93,76 +92,14 @@
     container_name: ssv-node-3-dev
     ports:
       - 40007:40007
-=======
-    build:
-      context: .
-      dockerfile: Dockerfile
-    command:
-      - "start-node"
-      - "--node-id=1"
-      - "--private-key=${SSV_NODE_1}"
-      - "--validator-key=${VALIDATOR_PUBLIC_KEY}"
-      - "--beacon-node-addr=${BEACON_NODE_ADDR}"
-      - "--network=${NETWORK}"
-      - "--val=${CONSENSUS_TYPE}"
-    environment:
-      DOCKER_COMPOSE: "true"
-      PUBKEY_NODE_2: ${SSV_NODE_PUB_KEY_2}
-      PUBKEY_NODE_3: ${SSV_NODE_PUB_KEY_3}
-    networks:
-      - bloxapp-docker
-    restart: always
-
-  ssv-node-2:
-    build:
-      context: .
-      dockerfile: Dockerfile
-    command:
-      - "start-node"
-      - "--node-id=2"
-      - "--private-key=${SSV_NODE_2}"
-      - "--validator-key=${VALIDATOR_PUBLIC_KEY}"
-      - "--beacon-node-addr=${BEACON_NODE_ADDR}"
-      - "--network=${NETWORK}"
-      - "--val=${CONSENSUS_TYPE}"
-    environment:
-      DOCKER_COMPOSE: "true"
-      PUBKEY_NODE_1: ${SSV_NODE_PUB_KEY_1}
-      PUBKEY_NODE_3: ${SSV_NODE_PUB_KEY_3}
-    networks:
-      - bloxapp-docker
-    restart: always
-
-  ssv-node-3:
-    build:
-      context: .
-      dockerfile: Dockerfile
-    command:
-      - "start-node"
-      - "--node-id=3"
-      - "--private-key=${SSV_NODE_3}"
-      - "--validator-key=${VALIDATOR_PUBLIC_KEY}"
-      - "--beacon-node-addr=${BEACON_NODE_ADDR}"
-      - "--network=${NETWORK}"
-      - "--val=${CONSENSUS_TYPE}"
->>>>>>> 642310ac
     environment:
       BUILD_PATH: /bin/tmp/ssv
       DOCKER_COMPOSE: "true"
-<<<<<<< HEAD
       NODE_ID: 3
       SSV_PRIVATE_KEY: ${SSV_NODE_3}
-      PUBKEY_NODE_1: "89791f38daa4ba0288035e6e12f11dd7c6e68651f2ae81f40a5bc5002e32281cab7b16e0ce12084619a2ce3d23d9f357"
-      PUBKEY_NODE_2: "98090f5ace3818b27b6ea2d38524556ec8c39d568a1595adb00964415eae62998c12ef015eda17f8d590f22b1778ec02"
-      DEBUG_PORT: 40007
-
-=======
       PUBKEY_NODE_1: ${SSV_NODE_PUB_KEY_1}
       PUBKEY_NODE_2: ${SSV_NODE_PUB_KEY_2}
-    networks:
-      - bloxapp-docker
-    restart: always
->>>>>>> 642310ac
+      DEBUG_PORT: 40007
 
 networks:
   bloxapp-docker:
