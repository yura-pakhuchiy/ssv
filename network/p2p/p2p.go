--- conflicted
+++ resolved
@@ -6,6 +6,7 @@
 	"encoding/json"
 	"fmt"
 	"github.com/bloxapp/ssv/storage/collections"
+	"github.com/herumi/bls-eth-go-binary/bls"
 	p2pHost "github.com/libp2p/go-libp2p-core/host"
 	"github.com/libp2p/go-libp2p/p2p/protocol/identify"
 	"github.com/prysmaticlabs/prysm/beacon-chain/p2p/peers"
@@ -49,7 +50,7 @@
 // p2pNetwork implements network.Network interface using P2P
 type p2pNetwork struct {
 	ctx              context.Context
-	validatorStorage collections.ValidatorStorage
+	validatorStorage collections.IValidator
 	cfg              *Config
 	listenersLock    sync.Locker
 	dv5Listener      iListener
@@ -62,7 +63,7 @@
 }
 
 // New is the constructor of p2pNetworker
-func New(ctx context.Context, logger *zap.Logger, validatorStorage collections.ValidatorStorage, cfg *Config) (network.Network, error) {
+func New(ctx context.Context, logger *zap.Logger, validatorStorage collections.IValidator, cfg *Config) (network.Network, error) {
 	n := &p2pNetwork{
 		ctx:              ctx,
 		validatorStorage: validatorStorage,
@@ -176,44 +177,20 @@
 		}
 	}
 
-<<<<<<< HEAD
 	n.setupTopics()
 	n.subscribeToTopics()
 	n.listen()
+	n.handleStream()
 
 	runutil.RunEvery(n.ctx, 1*time.Minute, func() {
 		for _, topic := range n.cfg.Topics{
 			n.logger.Info("topic peers status", zap.Any("peers", topic.ListPeers()))
 		}
-=======
-	// Join the pubsub Topic
-	topic, err := n.pubsub.Join(getTopic(n.cfg.TopicName))
-	if err != nil {
-		return nil, errors.Wrap(err, "failed to join to Topic")
-	}
-
-	n.cfg.Topic = topic
-
-	// And subscribe to it
-	sub, err := topic.Subscribe()
-	if err != nil {
-		return nil, errors.Wrap(err, "failed to subscribe on Topic")
-	}
-
-	n.cfg.Sub = sub
-
-	go n.listen()
-	n.handleStream()
-
-	runutil.RunEvery(n.ctx, 1*time.Minute, func() {
-		n.logger.Info("Current peers status", zap.Any("peers", n.pubsub.ListPeers(n.cfg.Topic.String())))
->>>>>>> 7bdb883a
 	})
 
 	return n, nil
 }
 
-<<<<<<< HEAD
 // setupTopics for each validator from storage
 func (n *p2pNetwork) setupTopics() {
 	validatorsShare, err := n.validatorStorage.GetAllValidatorsShare()
@@ -246,67 +223,6 @@
 	}
 }
 
-// Broadcast propagates a signed message to all peers
-func (n *p2pNetwork) Broadcast(topic string, msg *proto.SignedMessage) error {
-	msgBytes, err := json.Marshal(network.Message{
-		Lambda: msg.Message.Lambda,
-		Msg:    msg,
-		Type:   network.IBFTBroadcastingType,
-	})
-	if err != nil {
-		return errors.Wrap(err, "failed to marshal message")
-	}
-
-	if _, ok := n.cfg.Topics[topic]; !ok {
-		n.logger.Error("topic is not exist or registered", zap.String("topic", topic))
-		return errors.New("topic is not exist or registered")
-	}
-	n.logger.Debug("Broadcasting to topic", zap.Any("topic", topic), zap.Any("peers", n.cfg.Topics[topic].ListPeers()))
-	return n.cfg.Topics[topic].Publish(n.ctx, msgBytes)
-}
-
-// ReceivedMsgChan return a channel with messages
-func (n *p2pNetwork) ReceivedMsgChan() <-chan *proto.SignedMessage {
-	ls := listener{
-		msgCh: make(chan *proto.SignedMessage, MsgChanSize),
-	}
-
-	n.listenersLock.Lock()
-	n.listeners = append(n.listeners, ls)
-	n.listenersLock.Unlock()
-
-	return ls.msgCh
-}
-
-// BroadcastSignature broadcasts the given signature for the given lambda
-func (n *p2pNetwork) BroadcastSignature(topic string, msg *proto.SignedMessage) error {
-	msgBytes, err := json.Marshal(network.Message{
-		Lambda: msg.Message.Lambda,
-		Msg:    msg,
-		Type:   network.SignatureBroadcastingType,
-	})
-	if err != nil {
-		return errors.Wrap(err, "failed to marshal message")
-	}
-
-	return n.cfg.Topics[topic].Publish(n.ctx, msgBytes)
-}
-
-// ReceivedSignatureChan returns the channel with signatures
-func (n *p2pNetwork) ReceivedSignatureChan() <-chan *proto.SignedMessage {
-	ls := listener{
-		sigCh: make(chan *proto.SignedMessage, MsgChanSize),
-	}
-
-	n.listenersLock.Lock()
-	n.listeners = append(n.listeners, ls)
-	n.listenersLock.Unlock()
-
-	return ls.sigCh
-}
-
-=======
->>>>>>> 7bdb883a
 // ReceivedMsgChan return a channel with messages
 func (n *p2pNetwork) listen() {
 	for _, sub := range n.cfg.Subs{
@@ -334,32 +250,22 @@
 						continue
 					}
 
-<<<<<<< HEAD
-					n.logger.Debug("Got message from peer", zap.String("sender peerId", msg.ReceivedFrom.String()), zap.Any("msg", cm))
+
 
 					for _, ls := range n.listeners {
 						go func(ls listener) {
 
 							switch cm.Type {
-							case network.IBFTBroadcastingType:
-								ls.msgCh <- cm.Msg
-							case network.SignatureBroadcastingType:
-								ls.sigCh <- cm.Msg
-							}
-						}(ls)
-=======
-			for _, ls := range n.listeners {
-				go func(ls listener) {
-					switch cm.Type {
-					case network.NetworkMsg_IBFTType:
-						ls.msgCh <- cm.SignedMessage
-					case network.NetworkMsg_SignatureType:
-						ls.sigCh <- cm.SignedMessage
+							case network.NetworkMsg_IBFTType:
+								ls.msgCh <- cm.SignedMessage
+							case network.NetworkMsg_SignatureType:
+								ls.sigCh <- cm.SignedMessage
 					case network.NetworkMsg_DecidedType:
 						ls.decidedCh <- cm.SignedMessage
 					default:
 						n.logger.Error("received unsupported message", zap.Int32("msg type", int32(cm.Type)))
->>>>>>> 7bdb883a
+							}
+						}(ls)
 					}
 				}
 			}
@@ -367,6 +273,22 @@
 	}
 }
 
+func (n *p2pNetwork) GetTopic(msg *proto.SignedMessage) (*pubsub.Topic, error) {
+	if msg.Message == nil || msg.Message.ValidatorPk == nil{
+		return nil, errors.New("missing Message or ValidatorPk in signMsg")
+	}
+	pk := &bls.PublicKey{}
+	if err := pk.Deserialize(msg.Message.GetValidatorPk()); err != nil{
+		return nil, errors.Wrap(err, "failed to deserialize publicKey")
+	}
+	topic := pk.SerializeToHexStr()
+	if _, ok := n.cfg.Topics[topic]; !ok {
+		return nil, errors.New("topic is not exist or registered")
+	}
+	return n.cfg.Topics[topic], nil
+}
+
+
 func getTopic(topicName string) string {
 	return fmt.Sprintf(topicFmt, topicName)
 }